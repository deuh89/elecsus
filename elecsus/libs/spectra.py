--- conflicted
+++ resolved
@@ -33,7 +33,6 @@
 import EigenSystem as ES
 import AtomConstants as AC
 
-<<<<<<< HEAD
 # Default values for parameters
 p_dict_defaults = {'Elem':'Rb', 'Dline':'D2', 'Bfield':0., 'T':20., 'GammaBuf':0., 'shift':0.,
 						  'Constrain':True,'rb85frac':72.17,'lcell':75e-3,'DoppTemp':20.,
@@ -769,486 +768,4 @@
 	GIMinus				Group index of left-circularly polarised light \n\
 	GIPlus				Group index of right-circularly polarised light \n\
 	"	
-	print tstr
-=======
-import time
-
-def FreqStren(groundLevels,excitedLevels,groundDim,
-              excitedDim,Dline,precision,hand):
-    transitionFrequency = zeros(groundDim*2*groundDim) #Initialise lists
-    transitionStrength = zeros(groundDim*2*groundDim)
-    transNo = 0
-    if hand=='Left':
-        bottom = 2*groundDim+1
-        top = excitedDim+1
-    elif hand=='Right':
-        bottom = 1
-        top = groundDim + 1
-    if Dline=='D1':
-        interatorList = xrange(groundDim)
-    elif Dline=='D2':
-        interatorList = xrange(groundDim,excitedDim)
-    for gg in xrange(groundDim):
-        for ee in interatorList:
-            cleb = dot(groundLevels[gg][1:],excitedLevels[ee][bottom:top]).real
-            cleb2 = cleb*cleb
-            if cleb2 > 0.0005: #If negligable don't calculate.
-                transitionFrequency[transNo] = int((-groundLevels[gg][0]
-                                              +excitedLevels[ee][0])/precision)
-                # We choose to perform the ground manifold reduction (see
-                # equation (4) in manual) here for convenience.
-                transitionStrength[transNo] = 1./3*1./groundDim*cleb2
-                transNo += 1
-    return transitionFrequency, transitionStrength, transNo
-
-def add_voigt(
-        d,DoppTemp,atomMass,wavenumber,gamma,voigtwidth,
-        precision,ltransno,lenergy,lstrength,rtransno,
-        renergy,rstrength):
-   
-    xpts = len(d)
-    npts = 2*voigtwidth+1
-    detune = 2.0*pi*1.0e6*(arange(npts)-voigtwidth)*precision #Angular detuning
-    wavenumber =  wavenumber + detune/c #Allow the wavenumber to change
-    u = sqrt(2.0*kB*DoppTemp/atomMass)
-    ku = wavenumber*u
-    a = gamma/ku
-    b = detune/ku
-    y = 1.0j*(0.5*sqrt(pi)/ku)*wofz(b+0.5j*a)
-    ab = y.imag
-    disp = y.real
-    #interpolate lineshape functions
-    f_ab = interp1d(detune,ab)
-    f_disp = interp1d(detune,disp)
-    #Add contributions from all transitions to user defined detuning axis
-    lab=zeros(xpts)
-    ldisp=zeros(xpts)
-    for line in xrange(ltransno+1):
-        xc=lenergy[line]
-        lab += lstrength[line]*f_ab(2.0*pi*(d-xc)*precision*1.0e6)
-        ldisp += lstrength[line]*f_disp(2.0*pi*(d-xc)*precision*1.0e6)
-    rab=zeros(xpts)
-    rdisp=zeros(xpts)
-    for line in xrange(rtransno+1):
-        xc=renergy[line]
-        rab += rstrength[line]*f_ab(2.0*pi*(d-xc)*precision*1.0e6)
-        rdisp += rstrength[line]*f_disp(2.0*pi*(d-xc)*precision*1.0e6)
-    return lab, ldisp, rab, rdisp
-
-def spectrum(
-        X,Elem='Rb',StokesType='Ix',Bfield=0,T=10,lcell=0,rb85frac=0,DoppTemp=10,
-        theta0=0,Pol=0.5,shift=0,GammaBuf=0,Constrain=1,Dline='D2',precision=10,
-        K40frac=0,K41frac=0):
-
-    """Returns a spectrum as a numpy array
-
-    Arguments:
-    X          -- the detuning axis in GHz.
-    Elem       -- the chosen alkali element.
-    StokesType -- specifies the type of spectrum required
-    Bfield     -- the magnitude of the magnetic field in Gauss
-    T          -- temperature (Celsius) linked to the number density
-    lcell      -- length of the vapour cell in millimetres
-    rb85frac   -- percentage of rubidium-85 atoms
-    DoppTemp   -- temperature (Celsius) linked to the Doppler width
-    theta0     -- Linear polarisation angle (in degrees) w.r.t to the x-axis
-    Pol        -- percentage of probe beam that is polarised to drive sigma minus
-    shift      -- a global frequency shift in MHz
-    GammaBuf   -- Extra lorentzian broadening in MHz
-    Constrain  -- if True, overides the DoppTemp value and sets it to T
-    Dline      -- specifies which D-line transition to calculate for
-    precision  -- the required precision of the calculation
-    K40frac    -- percentage of potassium-40 atoms
-    K41frac    -- percentage of potassium-41 atoms
-    """
-
-    print '.', # Print a dot to show the user that the program hasn't crashed
-
-    #Change units to more useful ones
-    rb85frac = rb85frac/100.0
-    K40frac  = K40frac/100.0
-    K41frac  = K41frac/100.0
-    Pol      = Pol/100.0
-    theta0   = theta0/180.0
-    lcell    = lcell/1000.0
-    X        = X*1.0e3 # MHz
-
-    # Make sure that the fundamental precision does not affect the result at
-    # the specified order. Done by setting precision to an order of 
-    # magnetidue better than specified.
-
-    precision = precision*0.1 #Essentially defines the new frequency units.
-
-    if Bfield==0.0:
-        Bfield = 0.0001 #To avoid degeneracy problem at B = 0.
-
-    # Rubidium energy levels
-    
-    if Elem=='Rb':
-        rb87frac=1.0-rb85frac  # Rubidium-87 fraction
-        if rb85frac!=0.0: #Save time if no rubidium-85 required
-            Rb85atom = AC.Rb85
-            #Hamiltonian(isotope,transition,gL,Bfield)
-            Rb85_ES = ES.Hamiltonian('Rb85',Dline,1.0,Bfield)
-
-            # Rb-85 allowed transitions for light driving sigma minus
-            lenergy85, lstrength85, ltransno85 = FreqStren(
-                                                    Rb85_ES.groundManifold,
-                                                    Rb85_ES.excitedManifold,
-                                                    Rb85_ES.ds,Rb85_ES.dp,
-                                                    Dline,precision,'Left')          
-
-            # Rb-85 allowed transitions for light driving sigma plus
-            renergy85, rstrength85, rtransno85 = FreqStren(
-                                                    Rb85_ES.groundManifold,
-                                                    Rb85_ES.excitedManifold,
-                                                    Rb85_ES.ds,Rb85_ES.dp,
-                                                    Dline,precision,'Right')
-
-        if rb87frac!=0.0:
-            Rb87atom = AC.Rb87
-            #Hamiltonian(isotope,transition,gL,Bfield)
-            Rb87_ES = ES.Hamiltonian('Rb87',Dline,1.0,Bfield)
-            # Rb-87 allowed transitions for light driving sigma minus
-            lenergy87, lstrength87, ltransno87 = FreqStren(
-                                                    Rb87_ES.groundManifold,
-                                                    Rb87_ES.excitedManifold,
-                                                    Rb87_ES.ds,Rb87_ES.dp,
-                                                    Dline,precision,'Left')
-
-            # Rb-87 allowed transitions for light driving sigma plus
-            renergy87, rstrength87, rtransno87 = FreqStren(
-                                                    Rb87_ES.groundManifold,
-                                                    Rb87_ES.excitedManifold,
-                                                    Rb87_ES.ds,Rb87_ES.dp,
-                                                    Dline,precision,'Right')
-
-        if Dline=='D1':
-            transitionConst = AC.RbD1Transition
-        elif Dline=='D2':
-            transitionConst = AC.RbD2Transition
-
-        if (rb85frac!=0.0) and (rb87frac!=0.0):
-            AllEnergyLevels = concatenate((lenergy87,lenergy85,renergy87,
-                                           renergy85))
-        elif (rb85frac!=0.0) and (rb87frac==0.0):
-            AllEnergyLevels = concatenate((lenergy85,renergy85))
-        elif (rb85frac==0.0) and (rb87frac!=0.0):
-            AllEnergyLevels = concatenate((lenergy87,renergy87))
-
-    # Caesium energy levels
-    elif Elem=='Cs':
-        CsAtom = AC.Cs
-        Cs_ES = ES.Hamiltonian('Cs',Dline,1.0,Bfield)
-
-        lenergy, lstrength, ltransno = FreqStren(Cs_ES.groundManifold,
-                                                 Cs_ES.excitedManifold,
-                                                 Cs_ES.ds,Cs_ES.dp,Dline,
-                                                 precision,'Left')
-        renergy, rstrength, rtransno = FreqStren(Cs_ES.groundManifold,
-                                                 Cs_ES.excitedManifold,
-                                                 Cs_ES.ds,Cs_ES.dp,Dline,
-                                                 precision,'Right')
-
-        if Dline=='D1':
-            transitionConst = AC.CsD1Transition
-        elif Dline =='D2':
-            transitionConst = AC.CsD2Transition
-        AllEnergyLevels = concatenate((lenergy,renergy))
-
-    # Sodium energy levels
-    elif Elem=='Na':
-        NaAtom = AC.Na
-        Na_ES = ES.Hamiltonian('Na',Dline,1.0,Bfield)
-
-        lenergy, lstrength, ltransno = FreqStren(Na_ES.groundManifold,
-                                                 Na_ES.excitedManifold,
-                                                 Na_ES.ds,Na_ES.dp,Dline,
-                                                 precision,'Left')
-        renergy, rstrength, rtransno = FreqStren(Na_ES.groundManifold,
-                                                 Na_ES.excitedManifold,
-                                                 Na_ES.ds,Na_ES.dp,Dline,
-                                                 precision,'Right')
-
-        if Dline=='D1':
-            transitionConst = AC.NaD1Transition
-        elif Dline=='D2':
-            transitionConst = AC.NaD2Transition
-        AllEnergyLevels = concatenate((lenergy,renergy))
-
-    #Potassium energy levels
-    elif Elem=='K':
-        K39frac=1.0-K40frac-K41frac #Potassium-39 fraction
-        if K39frac!=0.0:
-            K39atom = AC.K39
-            K39_ES = ES.Hamiltonian('K39',Dline,1.0,Bfield)
-            lenergy39, lstrength39, ltransno39 = FreqStren(
-                                                    K39_ES.groundManifold,
-                                                    K39_ES.excitedManifold,
-                                                    K39_ES.ds,K39_ES.dp,Dline,
-                                                    precision,'Left')
-            renergy39, rstrength39, rtransno39 = FreqStren(
-                                                    K39_ES.groundManifold,
-                                                    K39_ES.excitedManifold,
-                                                    K39_ES.ds,K39_ES.dp,Dline,
-                                                    precision,'Right')
-
-        if K40frac!=0.0:
-            K40atom = AC.K40
-            K40_ES = ES.Hamiltonian('K40',Dline,1.0,Bfield)
-            lenergy40, lstrength40, ltransno40 = FreqStren(
-                                                    K40_ES.groundManifold,
-                                                    K40_ES.excitedManifold,
-                                                    K40_ES.ds,K40_ES.dp,Dline,
-                                                    precision,'Left')
-            renergy40, rstrength40, rtransno40 = FreqStren(
-                                                    K40_ES.groundManifold,
-                                                    K40_ES.excitedManifold,
-                                                    K40_ES.ds,K40_ES.dp,Dline,
-                                                    precision,'Right')
-        if K41frac!=0.0:
-            K41atom = AC.K41
-            K41_ES = ES.Hamiltonian('K41',Dline,1.0,Bfield)
-            lenergy41, lstrength41, ltransno41 = FreqStren(
-                                                    K41_ES.groundManifold,
-                                                    K41_ES.excitedManifold,
-                                                    K41_ES.ds,K41_ES.dp,Dline,
-                                                    precision,'Left')
-            renergy41, rstrength41, rtransno41 = FreqStren(
-                                                    K41_ES.groundManifold,
-                                                    K41_ES.excitedManifold,
-                                                    K41_ES.ds,K41_ES.dp,Dline,
-                                                    precision,'Right')
-        if Dline=='D1':
-            transitionConst = AC.KD1Transition
-        elif Dline=='D2':
-            transitionConst = AC.KD2Transition
-        if K39frac!=0.0:
-            AllEnergyLevels = concatenate((lenergy39,renergy39))
-        if K40frac!=0.0 and K39frac!=0.0:
-            AllEnergyLevels = concatenate((AllEnergyLevels,lenergy40,renergy40))
-        elif K40frac!=0.0 and K39frac==0.0:
-            AllEnergyLevels = concatenate((lenergy40,renergy40))
-        if K41frac!=0.0 and (K39frac!=0.0 or K40frac!=0.0):
-            AllEnergyLevels = concatenate((AllEnergyLevels,lenergy41,renergy41))
-        elif K41frac!=0.0 and (K39frac==0.0 and K40frac==0.0):
-            AllEnergyLevels = concatenate((lenergy41,renergy41))
-
-#Calculate Voigt
-    if Constrain:
-         DoppTemp = T #Set doppler temperature to the number density temperature
-    T+=273.15
-    DoppTemp+=273.15
-
-    d = (array(X)-shift)/precision #Linear detuning
-    xpts = len(d)
-    maxdev = amax(abs(d))
-
-    if Elem=='Rb':
-        NDensity=numDenRb(T) #Calculate number density
-    elif Elem=='Cs':
-        NDensity=numDenCs(T)
-    elif Elem=='K':
-        NDensity=numDenK(T)
-    elif Elem=='Na':
-        NDensity=numDenNa(T)
-
-    #Calculate lorentzian broadening and shifts
-    gamma0 = 2.0*pi*transitionConst.NatGamma*1.e6
-    if Dline=='D1': # D1 self-broadening parameter
-        gammaself = 2.0*pi*gamma0*NDensity*\
-                    (transitionConst.wavelength/(2.0*pi))**(3)
-    elif Dline=='D2': # D2 self-broadening parameter
-        gammaself = 2.0*pi*gamma0*NDensity*1.414213562373095*\
-                    (transitionConst.wavelength/(2.0*pi))**(3)
-    gamma = gamma0 + gammaself
-    gamma = gamma + (2.0*pi*GammaBuf*1.e6) #Add extra lorentzian broadening
-        
-    maxShiftedEnergyLevel = amax(abs(AllEnergyLevels)) #integer value in MHz
-    voigtwidth = int(1.1*(maxdev+maxShiftedEnergyLevel))
-    wavenumber = transitionConst.wavevectorMagnitude
-    dipole = transitionConst.dipoleStrength
-    prefactor=2.0*NDensity*dipole*dipole/(hbar*e0)
-
-    
-    if Elem=='Rb':
-        if rb85frac!=0.0:
-            lab85, ldisp85, rab85, rdisp85 = add_voigt(d,DoppTemp,
-                                                       Rb85atom.mass,
-                                                       wavenumber,gamma,
-                                                       voigtwidth,precision,
-                                                       ltransno85,lenergy85,
-                                                       lstrength85,rtransno85,
-                                                       renergy85,rstrength85)
-        if rb87frac!=0.0:
-            lab87, ldisp87, rab87, rdisp87 = add_voigt(d,DoppTemp,
-                                                       Rb87atom.mass,
-                                                       wavenumber,gamma,
-                                                       voigtwidth,precision,
-                                                       ltransno87,lenergy87,
-                                                       lstrength87,rtransno87,
-                                                       renergy87,rstrength87)
-        # Make the parts of the susceptibility
-        if (rb85frac!=0.0) and (rb87frac!=0.0):
-            ChiRealLeft= prefactor*(rb85frac*ldisp85+rb87frac*ldisp87)
-            ChiRealRight= prefactor*(rb85frac*rdisp85+rb87frac*rdisp87)
-            ChiImLeft = prefactor*(rb85frac*lab85+rb87frac*lab87)
-            ChiImRight = prefactor*(rb85frac*rab85+rb87frac*rab87)
-        elif (rb85frac!=0.0) and (rb87frac==0.0):
-            ChiRealLeft= prefactor*rb85frac*ldisp85
-            ChiRealRight= prefactor*rb85frac*rdisp85
-            ChiImLeft = prefactor*rb85frac*lab85
-            ChiImRight = prefactor*rb85frac*rab85
-        elif (rb85frac==0.0) and (rb87frac!=0.0):
-            ChiRealLeft= prefactor*rb87frac*ldisp87
-            ChiRealRight= prefactor*rb87frac*rdisp87
-            ChiImLeft = prefactor*rb87frac*lab87
-            ChiImRight = prefactor*rb87frac*rab87
-    elif Elem=='Cs':
-        lab, ldisp, rab, rdisp = add_voigt(d,DoppTemp,CsAtom.mass,wavenumber,
-                                           gamma,voigtwidth,precision,ltransno,
-                                           lenergy,lstrength,rtransno,renergy,
-                                           rstrength)
-        ChiRealLeft= prefactor*ldisp
-        ChiRealRight= prefactor*rdisp
-        ChiImLeft = prefactor*lab
-        ChiImRight = prefactor*rab
-    elif Elem=='Na':
-        lab, ldisp, rab, rdisp = add_voigt(d,DoppTemp,NaAtom.mass,wavenumber,
-                                           gamma,voigtwidth,precision,ltransno,
-                                           lenergy,lstrength,rtransno,renergy,
-                                           rstrength)
-        ChiRealLeft= prefactor*ldisp
-        ChiRealRight= prefactor*rdisp
-        ChiImLeft = prefactor*lab
-        ChiImRight = prefactor*rab
-    elif Elem=='K':
-        if K39frac!=0.0:
-            lab39, ldisp39, rab39, rdisp39 = add_voigt(d,DoppTemp,K39atom.mass,
-                                                       wavenumber,gamma,
-                                                       voigtwidth,precision,
-                                                       ltransno39,lenergy39,
-                                                       lstrength39,rtransno39,
-                                                       renergy39,rstrength39)
-        if K40frac!=0.0:
-            lab40, ldisp40, rab40, rdisp40 = add_voigt(d,DoppTemp,K40atom.mass,
-                                                       wavenumber,gamma,
-                                                       voigtwidth,precision,
-                                                       ltransno40,lenergy40,
-                                                       lstrength40,rtransno40,
-                                                       renergy40,rstrength40)
-        if K41frac!=0.0:
-            lab41, ldisp41, rab41, rdisp41 = add_voigt(d,DoppTemp,K41atom.mass,
-                                                       wavenumber,gamma,
-                                                       voigtwidth,precision,
-                                                       ltransno41,lenergy41,
-                                                       lstrength41,rtransno41,
-                                                       renergy41,rstrength41)
-
-        if (K39frac!=0.0) and (K40frac!=0.0) and (K41frac!=0.0):
-            ChiRealLeft = prefactor*(K39frac*ldisp39+K40frac\
-                                    *ldisp40+K41frac*ldisp41)
-            ChiRealRight = prefactor*(K39frac*rdisp39+K40frac\
-                                    *rdisp40+K41frac*rdisp41)
-            ChiImLeft = prefactor*(K39frac*lab39+K40frac*lab40+K41frac*lab41)
-            ChiImRight = prefactor*(K39frac*rab39+K40frac*rab40+K41frac*rab41)
-        elif (K39frac!=0.0) and (K40frac!=0.0) and (K41frac==0.0):
-            ChiRealLeft= prefactor*(K39frac*ldisp39+K40frac*ldisp40)
-            ChiRealRight= prefactor*(K39frac*rdisp39+K40frac*rdisp40)
-            ChiImLeft = prefactor*(K39frac*lab39+K40frac*lab40)
-            ChiImRight = prefactor*(K39frac*rab39+K40frac*rab40)
-        elif (K39frac!=0.0) and (K40frac==0.0) and (K41frac!=0.0):
-            ChiRealLeft= prefactor*(K39frac*ldisp39+K41frac*ldisp41)
-            ChiRealRight= prefactor*(K39frac*rdisp39+K41frac*rdisp41)
-            ChiImLeft = prefactor*(K39frac*lab39+K41frac*lab41)
-            ChiImRight = prefactor*(K39frac*rab39+K41frac*rab41)
-        elif (K39frac==0.0) and (K40frac!=0.0) and (K41frac!=0.0):
-            ChiRealLeft= prefactor*(K40frac*ldisp40+K41frac*ldisp41)
-            ChiRealRight= prefactor*(K40frac*rdisp40+K41frac*rdisp41)
-            ChiImLeft = prefactor*(K40frac*lab40+K41frac*lab41)
-            ChiImRight = prefactor*(K40frac*rab40+K41frac*rab41)
-        elif (K39frac!=0.0) and (K40frac==0.0) and (K41frac==0.0):
-            ChiRealLeft= prefactor*ldisp39
-            ChiRealRight= prefactor*rdisp39
-            ChiImLeft = prefactor*lab39
-            ChiImRight = prefactor*rab39
-        elif (K39frac==0.0) and (K40frac!=0.0) and (K41frac==0.0):
-            ChiRealLeft= prefactor*ldisp40
-            ChiRealRight= prefactor*rdisp40
-            ChiImLeft = prefactor*lab40
-            ChiImRight = prefactor*rab40
-        elif (K39frac==0.0) and (K40frac==0.0) and (K41frac!=0.0):
-            ChiRealLeft= prefactor*ldisp41
-            ChiRealRight= prefactor*rdisp41
-            ChiImLeft = prefactor*lab41
-            ChiImRight = prefactor*rab41
-
-    # Reconstruct total susceptibility and index of refraction
-    totalChiLeft = ChiRealLeft + 1.j*ChiImLeft
-    totalChiRight = ChiRealRight + 1.j*ChiImRight
-    
-    total_n_Left = sqrt(1.0+totalChiLeft) #Complex refractive index left hand
-    total_n_Right = sqrt(1.0+totalChiRight) #Complex refractive index right hand
-
-    # Return user specified spectrum
-    if StokesType in ['S0', 'Transmission', 'Transmission (S0)']:
-        TransLeft = exp(-2.0*total_n_Left.imag*wavenumber*lcell)
-        TransRight = exp(-2.0*total_n_Right.imag*wavenumber*lcell)
-        return (Pol*TransLeft) + ((1.0-Pol)*TransRight)
-    elif StokesType=='S1':
-        THETA0 = theta0*pi
-        phiPlus = wavenumber*total_n_Left.real*lcell
-        phiMinus = wavenumber*total_n_Right.real*lcell
-        PHI = (phiMinus-phiPlus)/2.0 + THETA0
-        PolFactor = 2.0*sqrt(Pol-(Pol**2))
-        return PolFactor*cos(2.0*PHI)*exp(-wavenumber*lcell*(total_n_Right.imag
-                                                           +total_n_Left.imag))
-    elif StokesType=='S2':
-        THETA0 = theta0*pi
-        phiPlus = wavenumber*total_n_Left.real*lcell
-        phiMinus = wavenumber*total_n_Right.real*lcell
-        PHI = (phiMinus-phiPlus)/2.0 + THETA0
-        PolFactor = 2.0*sqrt(Pol-(Pol**2))
-        return PolFactor*sin(2.0*PHI)*exp(-wavenumber*lcell*(total_n_Right.imag
-                                                           +total_n_Left.imag))
-    elif StokesType=='S3':
-        TransLeft = exp(-2.0*total_n_Left.imag*wavenumber*lcell)
-        TransRight = exp(-2.0*total_n_Right.imag*wavenumber*lcell)
-        return (Pol*TransLeft) - ((1.0-Pol)*TransRight)
-    elif StokesType=='Ix':
-        TransLeft = exp(-2.0*total_n_Left.imag*wavenumber*lcell) 
-        TransRight = exp(-2.0*total_n_Right.imag*wavenumber*lcell) 
-        s0 = (Pol*TransLeft) + ((1.0-Pol)*TransRight)
-        THETA0 = theta0*pi
-        phiPlus = wavenumber*total_n_Left.real*lcell
-        phiMinus = wavenumber*total_n_Right.real*lcell
-        PHI = (phiMinus-phiPlus)/2.0 + THETA0
-        PolFactor = 2.0*sqrt(Pol-(Pol**2))
-        s1 = PolFactor*cos(2.0*PHI)*exp(-wavenumber*lcell*(total_n_Right.imag
-                                                          +total_n_Left.imag))
-        return (s1+s0)/2.0
-    elif StokesType=='Iy':
-        TransLeft = exp(-2.0*total_n_Left.imag*wavenumber*lcell)
-        TransRight = exp(-2.0*total_n_Right.imag*wavenumber*lcell)
-        s0 = (Pol*TransLeft) + ((1.0-Pol)*TransRight)
-        THETA0 = theta0*pi
-        phiPlus = wavenumber*total_n_Left.real*lcell
-        phiMinus = wavenumber*total_n_Right.real*lcell
-        PHI = (phiMinus-phiPlus)/2.0 + THETA0
-        PolFactor = 2.0*sqrt(Pol-(Pol**2))
-        s1 = PolFactor*cos(2.0*PHI)*exp(-wavenumber*lcell*(total_n_Right.imag
-                                                          +total_n_Left.imag))
-        return (s0-s1)/2.0
-    elif StokesType=='RI-':
-        return total_n_Left.real
-    elif StokesType=='RI+':
-        return total_n_Right.real
-    elif StokesType=='GI-':
-        dnWRTv = derivative(d,total_n_Left.real)
-        GroupIndex = total_n_Left.real + (X + transitionConst.v0*1.0e-6)*dnWRTv
-        return GroupIndex
-    elif StokesType=='GI+':
-        dnWRTv = derivative(d,total_n_Right.real)
-        GroupIndex = total_n_Right.real + (X + transitionConst.v0*1.0e-6)*dnWRTv
-        return GroupIndex            
->>>>>>> 23153a38
+	print tstr